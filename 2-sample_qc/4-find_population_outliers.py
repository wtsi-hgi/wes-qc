# perform hail sample QC stratified by superpopulation and identify outliers
import hail as hl
import pyspark
import os.path
from utils.utils import parse_config, path_local, path_spark
from gnomad.sample_qc.filtering import compute_stratified_metrics_filter

# TODO: rename to annotate_with_pop
def annotate_mt(raw_mt_file: str, pop_ht_file: str, annotated_mt_file: str):
    '''
    Annotate mt with superpopulation and sequencing runid
    :param str raw_mt_file: raw mt file
    :param str pop_ht_file: file with population annotations
    :param str runid_file: metadata file to annotate run ids TODO
    :param str annotated_mt_file: annotated mt file
    :param str pop_pandas_file: tsv from pandas df - EGA and pop

    ### Config fields
    step1.gatk_mt_outfile : input path : used in main   
    step2.predict_populations.pop_ht_file : input path : used in main  
    step2.annotate_with_pop.annotated_mt_file : output path : used in main  
    '''
    mt = hl.read_matrix_table(path_spark(raw_mt_file))
    pop_ht = hl.read_table(path_spark(pop_ht_file))
    mt = mt.annotate_cols(assigned_pop=pop_ht[mt.s].pop)
    mt.write(path_spark(annotated_mt_file), overwrite=True) # output
    return mt


def stratified_sample_qc(annotated_mt_file: str, mt_qc_outfile: str, ht_qc_cols_outfile: str, qc_filter_file: str, config: dict):
    '''
    Run sample QC and stratify by population
    param str annotated_mt_file: population and run id annotated MT file
    param str mt_qc_outfile: sample QC MT file
    param str ht_qccols_outfile: sample QC columns HT file
    param str qc_filter_file: output file for stratified sample QC HT
    param dict config: config object

    TODO: note about `if min_dp > 0 or min_gq > 0 or min_vaf > 0`

    ### Config fields
    step2.annotate_with_pop.annotated_mt_file : input path : used in main  
    step2.stratified_sample_qc.mt_qc_outfile : output path : used in main   
    step2.stratified_sample_qc.ht_qc_cols_outfile : output path : used in main   
    step2.stratified_sample_qc.qc_filter_file : output path : used in main   
    step2.stratified_sample_qc.min_dp : float : TODO   
    step2.stratified_sample_qc.min_gq : float : TODO   
    step2.stratified_sample_qc.min_vaf : float : TODO   
    step2.stratified_sample_qc.output_text_file : output path : TODO   
    step2.stratified_sample_qc.output_globals_json_file : output path : TODO   

    '''
    conf = config['step2']['stratified_sample_qc']

    mt = hl.read_matrix_table(path_spark(annotated_mt_file))
    # filter to autosomes only
    mt = mt.filter_rows(mt.locus.in_autosome())

    # filter MT by depth/gq/vaf

    min_dp = conf['min_depth']
    min_gq = conf['min_genotype_quality']
    min_vaf = conf['min_vaf']
    if min_dp > 0 or min_gq > 0 or min_vaf > 0:
        vaf = mt.AD[1] / hl.sum(mt.AD)
        print(f"Filtering input MT by depth: DP={min_dp}, genotype quality: GQ={min_gq}, VAF: VAF={min_vaf}")
        filter_condition = ((mt.GT.is_het() & (vaf > min_vaf) & (mt.DP > min_dp) & (mt.GQ > min_gq)) |
                            (mt.GT.is_hom_ref() & (mt.DP > min_dp) & (mt.GQ > min_gq)) |
                            (mt.GT.is_hom_var() & (mt.DP > min_dp) & (mt.GQ > min_gq)))
        fraction_filtered = mt.aggregate_entries(
            hl.agg.fraction(~filter_condition))
        print(
            f'Filtering {fraction_filtered * 100:.2f}% entries out of downstream analysis.')
        mt = mt.filter_entries(filter_condition)

    # run sample QC
    mt_with_sampleqc = hl.sample_qc(mt, name='sample_qc')
    # annotate with heterozygosity rate
    mt_with_sampleqc = mt_with_sampleqc.annotate_cols(sample_qc=mt_with_sampleqc.sample_qc.annotate(
        heterozygosity_rate=mt_with_sampleqc.sample_qc.n_het/mt_with_sampleqc.sample_qc.n_called))
    
    mt_with_sampleqc.write(path_spark(mt_qc_outfile), overwrite=True) # output
    mt_with_sampleqc.cols().write(path_spark(ht_qc_cols_outfile),  overwrite=True) # output

    # stratify by pop
    pop_ht = hl.read_table(path_spark(ht_qc_cols_outfile))
    # TODO: shall we move qc_metrics to the config?
    qc_metrics = ['heterozygosity_rate', 'n_snp', 'r_ti_tv', 'n_transition', 'n_transversion',
                  'r_insertion_deletion', 'n_insertion', 'n_deletion', 'r_het_hom_var']

    pop_filter_ht = compute_stratified_metrics_filter(
        pop_ht,
        qc_metrics={
            metric: pop_ht.sample_qc[metric] for metric in qc_metrics
        },
        strata={"qc_pop": pop_ht.assigned_pop},
    )

    globals = hl.eval(pop_filter_ht.globals.qc_metrics_stats)

    pop_ht = pop_ht.annotate_globals(qc_metrics_stats=globals)
    pop_ht = pop_ht.annotate(**pop_filter_ht[pop_ht.key]).persist()
    checkpoint = pop_ht.aggregate(hl.agg.count_where(
        hl.len(pop_ht.qc_metrics_filters) == 0)
    )
    print(f'{checkpoint} exome samples found passing pop filtering')
    pop_ht.write(path_spark(qc_filter_file), overwrite=True) # output

    # output_text_file = os.path.join(annotdir, "sample_qc_by_pop.tsv.bgz")
    output_text_file = conf['output_text_file']
    pop_ht.export(path_spark(output_text_file), delimiter="\t") # output

    # output_globals_json = os.path.join(annotdir, "sample_qc_by_pop.globals.json")
<<<<<<< HEAD
    output_globals_json = conf['output_globals_json']
=======
    output_globals_json = conf['output_globals_json_file']
>>>>>>> 240995dc
    pop_ht.globals.export(path_spark(output_globals_json)) # output


def main():
    # set up
    config = parse_config()
    mtdir = config['general']['matrixtables_dir']
    annotdir = config['general']['annotation_dir']
    resourcesdir = config['general']['resource_dir']

    # initialise hail
    tmp_dir = config['general']['tmp_dir']
    sc = pyspark.SparkContext.getOrCreate()
    hadoop_config = sc._jsc.hadoopConfiguration()
    hl.init(sc=sc, tmp_dir=tmp_dir, default_reference="GRCh38", idempotent=True)

    # annotate mt with runid and pop
    raw_mt_file = config['step1']['gatk_mt_outfile']
    pop_ht_file = config['step2']['predict_populations']['pop_ht_file']
    pop_ht_tsv = config['step2']['predict_populations']['pop_ht_tsv']
    annotated_mt_file = config['step2']['annotate_with_pop']['annotated_mt_file']
    annotate_mt(raw_mt_file, pop_ht_file, annotated_mt_file)

    # run sample QC and stratify by population
    mt_qc_outfile = config['step2']['mt_qc_outfile']
    ht_qc_cols_outfile = config['step2']['ht_qc_cols_outfile']
    qc_filter_file = config['step2']['qc_filter_file']
    stratified_sample_qc(annotated_mt_file, mt_qc_outfile,
                         ht_qc_cols_outfile, qc_filter_file, config)


if __name__ == '__main__':
    main()<|MERGE_RESOLUTION|>--- conflicted
+++ resolved
@@ -111,11 +111,7 @@
     pop_ht.export(path_spark(output_text_file), delimiter="\t") # output
 
     # output_globals_json = os.path.join(annotdir, "sample_qc_by_pop.globals.json")
-<<<<<<< HEAD
-    output_globals_json = conf['output_globals_json']
-=======
     output_globals_json = conf['output_globals_json_file']
->>>>>>> 240995dc
     pop_ht.globals.export(path_spark(output_globals_json)) # output
 
 
