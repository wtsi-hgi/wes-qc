#apply gnomad's hard filters and impute sex
#input gatk_unprocessed.mt from step 1.1
import os
import hail as hl
import pyspark
from utils.utils import parse_config

# TODO: change manual path joins to os.path.join() to enhance robustness
# note: os.path.join arguments must not start from '/' unless you meant to start from the fs root

def apply_hard_filters(mt: hl.MatrixTable, mtdir: str) -> hl.MatrixTable:
    '''
    Applies hard filters and annotates samples in the filtered set with call rate
    :param MatrixTable mt: MT containing samples to be ascertained for sex
    :param str mtdir: directory output matrix tables are written to
    :return: MatrixTable with hard filtering annotation
    :rtype: MatrixTable
    '''
    print("Applying hard filters")
<<<<<<< HEAD
    filtered_mt_file = os.path.join(mtdir, "mt_hard_filters_annotated.mt")
=======
    # User prefix
    filtered_mt_file = os.path.join(mtdir, "mk43_mt_hard_filters_annotated.mt") # output
>>>>>>> 268affdd

    # TODO: move these number to config
    mt = mt.filter_rows((hl.len(mt.alleles) == 2) & hl.is_snp(mt.alleles[0], mt.alleles[1]) &
        (hl.agg.mean(mt.GT.n_alt_alleles()) / 2 > 0.001) &
        (hl.agg.fraction(hl.is_defined(mt.GT)) > 0.99))
    mt = mt.annotate_cols(callrate=hl.agg.fraction(hl.is_defined(mt.GT)))
    mt.write(filtered_mt_file, overwrite=True)

    return mt


def impute_sex(mt: hl.MatrixTable, mtdir: str, annotdir: str, male_threshold: float = 0.8, female_threshold: float = 0.5) -> hl.MatrixTable:
    '''
    Imputes sex, exports data, and annotates mt with this data
    :param MatrixTable mt: MT containing samples to be ascertained for sex
    :param str mtdir: directory output matrix tables are written to
    :param str annotdir: directory annotation files are written to
    :return: MatrixTable with imputed sex annotations stashed in column annotation 'sex_check'
    :rtype: MatrixTable
    '''
    print("Imputing sex with male_threshold = " + str(male_threshold) + " and female threshold = " + str(female_threshold))

    #filter to X and select unphased diploid genotypes - no need to filter to X as impute_sex takes care of this
    #mt1 = hl.filter_intervals(mt, [hl.parse_locus_interval('chrX')])
    mt1 = hl.split_multi_hts(mt)
    mtx_unphased = mt1.select_entries(GT=hl.unphased_diploid_gt_index_call(mt1.GT.n_alt_alleles()))
    #imput sex on the unphased diploid GTs
    sex_ht = hl.impute_sex(mtx_unphased.GT, aaf_threshold=0.05, female_threshold=female_threshold, male_threshold=male_threshold)
    #export
    sex_ht.export(os.path.join(annotdir, 'mk43_sex_annotated.sex_check.txt.bgz')) # output
    #annotate input (all chroms) mt with imputed sex and write to file
    sex_colnames = ['f_stat', 'is_female']
    sex_ht = sex_ht.select(*sex_colnames)
    mt = mt.annotate_cols(**sex_ht[mt.col_key])
    sex_mt_file = os.path.join(mtdir, "mk43_mt_sex_annotated.mt") # output
    print("Writing to " + sex_mt_file)
    mt.write(sex_mt_file, overwrite=True)

    return mt


def identify_inconsistencies(mt: hl.MatrixTable, mtdir: str, annotdir: str, resourcedir: str):
    '''
    Find samples where annotated sex conflicts with the sex in our metadata
    Find samples where sex is not annotated
    Find samples where f_stat is between 0.2 and 0.8
    :param MatrixTable mt: MT containing imputed sex in column 'sex_check'
    :param str mtdir: directory output matrix tables are written to
    :param str annotdir: directory annotation files are written to
    :param str resourcedir: directory annotation files are written to
    '''
    print("Annotating samples with inconsistencies:")
    qc_ht = mt.cols()
    #convert is_female boolean to sex
    sex_expr = (hl.case()
            .when(qc_ht.is_female, "female")
            .when(qc_ht.is_female == False, "male")
            .default("undetermined"))
    qc_ht = qc_ht.annotate(sex=sex_expr).key_by('s')

    #annotate with manifest sex - keyed on ega to match identifiers in matrixtable

<<<<<<< HEAD
    # TODO: make filename as parameter in function
    metadata_file =  resourcedir + 'mlwh_sample_and_sex.txt'
=======
    metadata_file =  os.path.join(resourcedir, 'mlwh_sample_and_sex.txt')  # resource
>>>>>>> 268affdd
    metadata_ht = hl.import_table(metadata_file, delimiter="\t").key_by('accession_number')
    #we only want those from the metadata file where sex is known
    metadata_ht = metadata_ht.filter((metadata_ht.gender == 'Male') | (metadata_ht.gender == 'Female'))

    #annotate the sex-predictions with the manifest sex annotation - need to use a join here
    ht_joined = qc_ht.annotate(manifest_sex = metadata_ht[qc_ht.s].gender)

    #identify samples where imputed sex and manifest sex conflict
    conflicting_sex_ht = ht_joined.filter(((ht_joined.sex == 'male') & (ht_joined.manifest_sex == 'Female')) | (
        (ht_joined.sex == 'female') & (ht_joined.manifest_sex == 'Male')))
    conflicting_sex_ht.export(os.path.join(annotdir, 'mk43_conflicting_sex.txt.bgz')) # output

    #identify samples where f stat is between 0.2 and 0.8
    f_stat_ht = qc_ht.filter( (qc_ht.f_stat > 0.2) & (qc_ht.f_stat < 0.8) )
    f_stat_ht.export(os.path.join(annotdir, 'mk43_sex_annotation_f_stat_outliers.txt.bgz')) # output
    

def main():
    #set up
    inputs = parse_config()
    #importmtdir = inputs['load_matrixtables_lustre_dir']
    mtdir = inputs['matrixtables_lustre_dir']
    annotdir = inputs['annotation_lustre_dir']
    resourcedir = inputs['resource_dir']

    #initialise hail
<<<<<<< HEAD
    tmp_dir = "file:///lustre/scratch126/dh24_test/tmp"
=======
    tmp_dir = inputs['tmp_dir']
>>>>>>> 268affdd
    sc = pyspark.SparkContext()
    hadoop_config = sc._jsc.hadoopConfiguration()
    hl.init(sc=sc, tmp_dir=tmp_dir, default_reference="GRCh38")

    mt_in_file = os.path.join(mtdir, "mk43_gatk_unprocessed.mt") # input from 1.1
    print("Reading input matrix")
    mt_unfiiltered = hl.read_matrix_table(mt_in_file)

    #apply hard fitlers
    mt_filtered = apply_hard_filters(mt_unfiiltered, mtdir)

    #impute sex
    # TODO: move male_threshold to config?
    mt_sex = impute_sex(mt_filtered, mtdir, annotdir, male_threshold=0.6)

    # annotate_ambiguous_sex(mt_sex, mtdir)
    # TODO: make this optional and check how it affects the downstream steps
    # there is no metadata for our contrived test datasets

    print(f'identifying inconsistencies DEBUG') # DEBUG
    identify_inconsistencies(mt_sex, mtdir, annotdir, resourcedir)


if __name__ == '__main__':
    main() 
<|MERGE_RESOLUTION|>--- conflicted
+++ resolved
@@ -17,12 +17,7 @@
     :rtype: MatrixTable
     '''
     print("Applying hard filters")
-<<<<<<< HEAD
     filtered_mt_file = os.path.join(mtdir, "mt_hard_filters_annotated.mt")
-=======
-    # User prefix
-    filtered_mt_file = os.path.join(mtdir, "mk43_mt_hard_filters_annotated.mt") # output
->>>>>>> 268affdd
 
     # TODO: move these number to config
     mt = mt.filter_rows((hl.len(mt.alleles) == 2) & hl.is_snp(mt.alleles[0], mt.alleles[1]) &
@@ -52,12 +47,12 @@
     #imput sex on the unphased diploid GTs
     sex_ht = hl.impute_sex(mtx_unphased.GT, aaf_threshold=0.05, female_threshold=female_threshold, male_threshold=male_threshold)
     #export
-    sex_ht.export(os.path.join(annotdir, 'mk43_sex_annotated.sex_check.txt.bgz')) # output
+    sex_ht.export(os.path.join(annotdir, 'sex_annotated.sex_check.txt.bgz')) # output
     #annotate input (all chroms) mt with imputed sex and write to file
     sex_colnames = ['f_stat', 'is_female']
     sex_ht = sex_ht.select(*sex_colnames)
     mt = mt.annotate_cols(**sex_ht[mt.col_key])
-    sex_mt_file = os.path.join(mtdir, "mk43_mt_sex_annotated.mt") # output
+    sex_mt_file = os.path.join(mtdir, "mt_sex_annotated.mt") # output
     print("Writing to " + sex_mt_file)
     mt.write(sex_mt_file, overwrite=True)
 
@@ -85,12 +80,9 @@
 
     #annotate with manifest sex - keyed on ega to match identifiers in matrixtable
 
-<<<<<<< HEAD
     # TODO: make filename as parameter in function
-    metadata_file =  resourcedir + 'mlwh_sample_and_sex.txt'
-=======
     metadata_file =  os.path.join(resourcedir, 'mlwh_sample_and_sex.txt')  # resource
->>>>>>> 268affdd
+
     metadata_ht = hl.import_table(metadata_file, delimiter="\t").key_by('accession_number')
     #we only want those from the metadata file where sex is known
     metadata_ht = metadata_ht.filter((metadata_ht.gender == 'Male') | (metadata_ht.gender == 'Female'))
@@ -101,11 +93,11 @@
     #identify samples where imputed sex and manifest sex conflict
     conflicting_sex_ht = ht_joined.filter(((ht_joined.sex == 'male') & (ht_joined.manifest_sex == 'Female')) | (
         (ht_joined.sex == 'female') & (ht_joined.manifest_sex == 'Male')))
-    conflicting_sex_ht.export(os.path.join(annotdir, 'mk43_conflicting_sex.txt.bgz')) # output
+    conflicting_sex_ht.export(os.path.join(annotdir, 'conflicting_sex.txt.bgz')) # output
 
     #identify samples where f stat is between 0.2 and 0.8
     f_stat_ht = qc_ht.filter( (qc_ht.f_stat > 0.2) & (qc_ht.f_stat < 0.8) )
-    f_stat_ht.export(os.path.join(annotdir, 'mk43_sex_annotation_f_stat_outliers.txt.bgz')) # output
+    f_stat_ht.export(os.path.join(annotdir, 'sex_annotation_f_stat_outliers.txt.bgz')) # output
     
 
 def main():
@@ -117,16 +109,13 @@
     resourcedir = inputs['resource_dir']
 
     #initialise hail
-<<<<<<< HEAD
-    tmp_dir = "file:///lustre/scratch126/dh24_test/tmp"
-=======
     tmp_dir = inputs['tmp_dir']
->>>>>>> 268affdd
+
     sc = pyspark.SparkContext()
     hadoop_config = sc._jsc.hadoopConfiguration()
     hl.init(sc=sc, tmp_dir=tmp_dir, default_reference="GRCh38")
 
-    mt_in_file = os.path.join(mtdir, "mk43_gatk_unprocessed.mt") # input from 1.1
+    mt_in_file = os.path.join(mtdir, "gatk_unprocessed.mt") # input from 1.1
     print("Reading input matrix")
     mt_unfiiltered = hl.read_matrix_table(mt_in_file)
 
@@ -141,7 +130,6 @@
     # TODO: make this optional and check how it affects the downstream steps
     # there is no metadata for our contrived test datasets
 
-    print(f'identifying inconsistencies DEBUG') # DEBUG
     identify_inconsistencies(mt_sex, mtdir, annotdir, resourcedir)
 
 
