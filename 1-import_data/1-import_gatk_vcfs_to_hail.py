# Load GATK VCFs into hail and save as matrixtable
import hail as hl
import pyspark
import yaml
import os
import sys
<<<<<<< HEAD
from utils.utils import parse_config
=======
import re
from wes_qc.utils.utils import parse_config
>>>>>>> 268affdd

def load_vcfs_to_mt(indir, outdir, tmp_dir, header):
    '''
    load VCFs and save as hail mt
    '''
    objects = hl.utils.hadoop_ls(indir)
    
    # for some reason, paths prefix is `file:`, not a `file://`
    vcf_pattern = re.compile("file:.*vcf.b?gz")
    
    # TODO: add .bgz support
    vcfs = [vcf["path"] for vcf in objects if vcf_pattern.match(vcf["path"])]
    #create and save MT

    # TODO: make header file parameter optional
    print(f"info: Found {len(vcfs)} VCFs in {indir}")
    if header:
        print("info: Loading VCFs with header")
        mt = hl.import_vcf(vcfs, array_elements_required=False, force_bgz=True, header_file = header)
    else:
        print("info: Loading VCFs WITHOUT header")
        mt = hl.import_vcf(vcfs, array_elements_required=False, force_bgz=True)
        
    print("Saving as hail mt")
<<<<<<< HEAD
    mt_out_file = os.path.join(outdir, "gatk_unprocessed.mt")
=======
    # Using prefix mk43 to discern between my and Dmytro's data, as we are sharing an mt directory
    mt_out_file = os.path.join(outdir, "mk43_gatk_unprocessed.mt")
>>>>>>> 268affdd
    mt.write(mt_out_file, overwrite=True)


def main():
    #set up input variables
    inputs = parse_config()
    # dict.get returns None on KeyError
    vcf_header = inputs.get('gatk_vcf_header')
    import_vcf_dir = inputs['gatk_import_lustre_dir']
    mtdir = inputs['matrixtables_lustre_dir']

<<<<<<< HEAD
    # initialise hail
    tmp_dir = "file:///lustre/scratch126/dh24_test/tmp"
=======
    #initialise hail
    tmp_dir = inputs['tmp_dir']
>>>>>>> 268affdd
    sc = pyspark.SparkContext()
    hadoop_config = sc._jsc.hadoopConfiguration()
    hl.init(sc=sc, tmp_dir=tmp_dir, default_reference="GRCh38")

    #load VCFs
    load_vcfs_to_mt(indir=import_vcf_dir, 
                    outdir=mtdir, 
                    tmp_dir=tmp_dir, 
                    header=vcf_header)


if __name__ == '__main__':
    main() <|MERGE_RESOLUTION|>--- conflicted
+++ resolved
@@ -1,63 +1,50 @@
 # Load GATK VCFs into hail and save as matrixtable
-import hail as hl
 import pyspark
 import yaml
 import os
 import sys
-<<<<<<< HEAD
+import re
+import hail as hl
 from utils.utils import parse_config
-=======
-import re
-from wes_qc.utils.utils import parse_config
->>>>>>> 268affdd
+
+# DEBUG: for some reason, paths prefix is `file:`, not a `file://`
+VCF_PATTERN = re.compile("file:.*vcf.b?gz")
 
 def load_vcfs_to_mt(indir, outdir, tmp_dir, header):
     '''
     load VCFs and save as hail mt
     '''
     objects = hl.utils.hadoop_ls(indir)
-    
-    # for some reason, paths prefix is `file:`, not a `file://`
-    vcf_pattern = re.compile("file:.*vcf.b?gz")
-    
-    # TODO: add .bgz support
-    vcfs = [vcf["path"] for vcf in objects if vcf_pattern.match(vcf["path"])]
-    #create and save MT
 
-    # TODO: make header file parameter optional
+    # get paths to vcf files
+    vcfs = [vcf["path"] for vcf in objects if VCF_PATTERN.match(vcf["path"])]
+
+    # create and save MT
+
     print(f"info: Found {len(vcfs)} VCFs in {indir}")
     if header:
         print("info: Loading VCFs with header")
-        mt = hl.import_vcf(vcfs, array_elements_required=False, force_bgz=True, header_file = header)
+        mt = hl.import_vcf(vcfs, array_elements_required=False, force_bgz=True, header_file=header)
     else:
         print("info: Loading VCFs WITHOUT header")
         mt = hl.import_vcf(vcfs, array_elements_required=False, force_bgz=True)
         
     print("Saving as hail mt")
-<<<<<<< HEAD
+
     mt_out_file = os.path.join(outdir, "gatk_unprocessed.mt")
-=======
-    # Using prefix mk43 to discern between my and Dmytro's data, as we are sharing an mt directory
-    mt_out_file = os.path.join(outdir, "mk43_gatk_unprocessed.mt")
->>>>>>> 268affdd
     mt.write(mt_out_file, overwrite=True)
 
-
 def main():
-    #set up input variables
+    # set up input variables
     inputs = parse_config()
     # dict.get returns None on KeyError
     vcf_header = inputs.get('gatk_vcf_header')
     import_vcf_dir = inputs['gatk_import_lustre_dir']
     mtdir = inputs['matrixtables_lustre_dir']
 
-<<<<<<< HEAD
-    # initialise hail
-    tmp_dir = "file:///lustre/scratch126/dh24_test/tmp"
-=======
     #initialise hail
     tmp_dir = inputs['tmp_dir']
->>>>>>> 268affdd
+
     sc = pyspark.SparkContext()
     hadoop_config = sc._jsc.hadoopConfiguration()
     hl.init(sc=sc, tmp_dir=tmp_dir, default_reference="GRCh38")
@@ -68,6 +55,5 @@
                     tmp_dir=tmp_dir, 
                     header=vcf_header)
 
-
 if __name__ == '__main__':
     main() 