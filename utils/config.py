"""
A separate file with minimal dependencies
"""

import os
import sys
import yaml
import re
from typing import Iterable

"""
<<<<<<< HEAD
A dictionary of predefined cvars in the format of  
`{ 'cvar_name': 'path.to.cvar.definition.in.config' }`
"""
default_cvars = {
    'tmpdir': 'general.tmp_dir',
    'anndir': 'general.annotation_dir',
    'mtdir': 'general.matrixtables_dir',
    'resdir': 'general.resource_dir',
    '1kg_resdir': 'general.onekg_resource_dir',
    'pltdir': 'general.plots_dir',
    'traindir': 'general.training_sets_dir',
    'rfdir': 'general.var_qc_rf_dir'
}


"""
=======
>>>>>>> e6f968b4
Config utils
"""

def get_script_path() -> str:
    #returns the path of the script that is being run
    return os.path.dirname(os.path.realpath(sys.argv[0]))

# TODO: move this stuff to another utils file. Something like `common.py`

def getp(_dict: dict, keypath: str, silent: bool = False, default = None):
    """
    getPath: Get a value from a tree of dicts using dot-notation. That is, 
    `getp(conf, "a.b.c") == conf['a']['b']['c']`

    - `_dict` is a structure of nested dicts
    - `keypath` is a sequence of keys joined by '.'
    - if `silent` then return `default` value on invalid path instead of raising an exception  

    Note that this function can return a dict as well as a scalar -- it has no output type checks.
    """
    keyseq = keypath.strip('.').split('.')
    if keyseq[0] not in _dict:
        if silent: return default
        raise KeyError(f"top-level dict has no '{keyseq[0]}' key")
    
    section = _dict
    breadcrumbs = ''
    for nextkey in keyseq:
        if isinstance(section, dict):
            if nextkey in section:
                section = section[nextkey]
                breadcrumbs += '.' + nextkey
            else:
                if silent: return default
                raise KeyError(f"{keypath} : '{breadcrumbs}' section has no '{nextkey}' field")
        else:
            if silent: return default
            raise KeyError(f"{keypath} : {breadcrumbs + '.' + nextkey} is a field, not a section")
    return section

def checkp(_dict: dict, keypath: str):
    """
    checkPath: Check if a value is in a nested dict using dot-notation. That is, 
    `checkp(conf, "a.b.c")` is True if `conf['a']['b']['c']` is valid.
    That is, `conf['a']` and `conf['a']['b']` are dicts and `conf['a']['b']['c']` is 
    either a dict or a value.  
    This function will not check if a value is a dict or a field.

    Parameters
    - `_dict` is a nested dict
    - `keypath` is a sequence of keys joined by '.'
    """
    keyseq = keypath.strip('.').split('.')
    if keyseq[0] not in _dict:
        return False
    
    section = _dict
    breadcrumbs = ''
    for nextkey in keyseq:
        if isinstance(section, dict):
            if nextkey in section:
                section = section[nextkey]
                breadcrumbs += '.' + nextkey
            else:
                return False
        else:
            return True
    return True

def subdict(_dict: dict, keys: Iterable[str]) -> dict:
    """
    Get a subset of a dictionary safely. Output dictionary will only have those keys that are in both _dict and keys list.

    Useful for constructing a kwargs dict
    """
    correct_keys = _dict.keys() & set(keys)
    return {k: _dict[k] for k in correct_keys}

def multigetp(_dict: dict, keypaths: Iterable[str], silent: bool = False, default = None) -> tuple:
    """
    MultiGetPath: Get a series of items by keys using `utils.getp`.
    Useful when you want to get several items at once (via unpacking).
    """
    return (getp(_dict, k, silent, default) for k in keypaths)

import collections
def flatten(dictionary: collections.abc.MutableMapping, parent_key=False, separator='.') -> dict:
    """
    Turn a nested dictionary into a flattened dictionary.

    Maintains an insertion order.
    From https://stackoverflow.com/a/62186053

    :param dictionary: The dictionary to flatten
    :param parent_key: The string to prepend to dictionary's keys.
    :param separator: The string used to separate flattened keys
    :return: A flattened dictionary
    """

    items = []
    for key, value in dictionary.items():
        new_key = str(parent_key) + separator + key if parent_key else key
        if isinstance(value, collections.abc.MutableMapping):
            items.extend(flatten(value, new_key, separator).items())
        else:
            items.append((new_key, value))
    return dict(items)

def flat_to_nested(flat_dictionary: collections.abc.MutableMapping, parent_key=None, separator='.') -> dict:
    """
    Turn a flat dictionary with `separator`-separated keys into a nested dictionary.
    Maintains an insertion order only for fields.

    :param dictionary: A flat dictionary to transform to a nested one 
    :param parent_key: The string to prepend to dictionary's keys
    :param separator: The string used to separate flattened keys (default ".", a dot)
    :return: A nested dictionary
    """

    nested_dict = dict()

    for key, value in flat_dictionary.items():
        keyp = key.strip(separator).split(separator)
        section = nested_dict
        for k in keyp[:-1]:
            if k not in section:
                section[k] = dict()
            section = section[k]
        section[keyp[-1]] = value

    return nested_dict

def is_subsection(subsection_key: str, supersection_key: str) -> bool:
    """
    Compare two string keys for a nested directory in a dot-notation.
    Return True if `subsection_key` is a possible field of a dict at `supersection_key`.

    Examples: 
    - `is_subsection('foo.bar.baz', 'foo.bar') == True`
    - `is_subsection('foo.bar.baz', 'foo') == True`
    - `is_subsection('any.other.key', '') == True`
    """
    if supersection_key == '': 
        return True
    return subsection_key.startswith(supersection_key + '.')

def parent_section(section_key: str) -> str:
    """
    Extract a parent section for a nested dictionary string key in a dot notation.

    Examples: 
    - `parent_section('foo.bar.baz') == 'foo.bar'`
    - `parent_section('foo') == ''`
    - `parent_section('') == ''`
    """
    dot_idx = section_key.rfind('.')
    if dot_idx < 0: return ''
    return section_key[:dot_idx]

def resolve_cvar_flat(cvar_expr: str, flat_base_config: dict, fieldname: str = '', undefined_ok: bool = False) -> str:
    """
    Get a value that cvar (without braces) should be substituted with.
    
    Parameters:
    - cvar_expr: a cvar expression without braces. A field key in a nested dict, or a cvar constant
    - flat_base_config: a FLAT config, a context for cvar resolution. cvar_expr will be resolved using data from flat_base_config
    - fieldname: an optional key of the field that contains this cvar (in a dot-notation).  
        This is used to resolve local config variables and for logging
    - undefined_ok: If True and a cvar expression cannot be resolved, then return it as it is.  
        If False, throw a ValueError in that case.

    - If cvar_expr is a cvar shortcut (a name defined in cvars section), then use the field it refers to
    - If cvar_expr is a field name then 
        - try to use a field with that key in the same section (you can skip this by starting your cvar_expr with a dot "{.foo.bar}")
        - try to find that field in the whole config 
    - If cannot find a suitable value and undefined_ok is False, raise a ValueError
    - If cannot find a suitable value and undefined_ok is True, return None 
    """
    try:    
        # 1. cvar shortcuts. Always absolute. At most once.
        cvar_shortcut_def = f"cvars.{cvar_expr}"
        if cvar_shortcut_def in flat_base_config:
            if undefined_ok:
                return flat_base_config.get(flat_base_config[cvar_shortcut_def], '{'+cvar_expr+'}')
            return flat_base_config[flat_base_config[cvar_shortcut_def]]

        # 2. config variable in the same section, providing we have a fieldname.
        #    skip if cvar is explicit full key (starts with `.`).
        if cvar_expr[0] != '.':
            cvar_as_local = f"{parent_section(fieldname)}.{cvar_expr}"
            if fieldname and (cvar_as_local in flat_base_config):
                return flat_base_config[cvar_as_local]
            # note that we still need to check a full key
        
        # 3. config variable with a full key
        if cvar_expr[0] == '.':
            cvar_expr = cvar_expr[1:]
        if undefined_ok:
            return flat_base_config.get(cvar_expr, '{'+cvar_expr+'}')
        return flat_base_config[cvar_expr]

    except KeyError as e:
        raise ValueError(f"cannot substitute undefined config variable '{cvar_expr}' referenced in field '{fieldname}'")

"""
Detect field names that end in dir, file, indir, outdir, infile, outfile + optionally _local.
Capture groups are (in/out/None, dir/file, _local/None).  
The first group does not matter for a match, but is useful for parsing. 
"""
__is_path_field_re = re.compile(r"(out|in)?(dir|file)(_local)?$")
def __is_path_field(fieldname: str):
    return __is_path_field_re.search(fieldname) is not None

def _expand_cvars_str(base_config: dict, str_with_cvar: str, fieldname: str, as_path: bool = False, undefined_ok: bool = False):
    """
    Substitute config variables in a string.  
    You can specify config field alisases in `cvars` config section to avoid specifying the full field name for frequently used fields.  
    If undefined_ok, ignore errors, leave invalid cvars as is.

    :param dict base_config: a flat config dictionary and a source for values to substitute
    :param str str_with_cvar: a string with a variable that will be substituted by value from `base_config`
    :param str fieldname: a name of this string field for logging purposes
    :param bool as_path: shall this string be treated as a file/dir path
    :param bool undefined_ok: shall we ignore undefined variables, or raise an exception
    
    Perform basic path normalization if `as_path`.
    
    Will use `cvars` section from the `base_config` first, 
    and literal field names from the `base_config` second.
    """

    # Find all cvars that look like {something}
    # - no dots at the begininng or at the end
    # - no more 1 dot in a row
    # - a-zA-Z0-9_ as identifiers
    cvar_re = re.compile(r"\{([a-zA-Z0-9_]+(?:\.[a-zA-Z0-9_]+)*)\}")
    def repl(cvar_match):
        cvar_expr = cvar_match.group(1)
        return str(resolve_cvar_flat(cvar_expr, base_config, fieldname, undefined_ok))
    expanded_str = cvar_re.sub(repl, str_with_cvar)

    if as_path:
        # separate protocol beforehand because os.path.normalize does bad things to URIs
        proto_re = re.compile(r"[a-zA-Z][a-zA-Z0-9]*:\/\/")
        proto_match = proto_re.match(expanded_str.strip())
        if proto_match is not None: 
            expanded_str = expanded_str[proto_match.end():]
        # normalize path
        expanded_str = os.path.normpath(expanded_str) if expanded_str else ''
        # restore the protocol
        if proto_match is not None:
            expanded_str = proto_match[0] + expanded_str

    return expanded_str

def _process_cvars_in_flat_config(flat_unprocessed_config: dict, base_config: dict = dict()):
    """
    Recursively expand cvars in all string fields in a FLAT `unprocessed_config`
    using data from `base_config`.  
    Detect and activate path mode automatically based on __is_path_field.
    Specify additional config field aliases in `custom_shortcuts`.

    :param dict flat_unprocessed_config: a flat dictionary with string values that needs cvar expansion
    :param dict base_config: a read-only dictionary, a base config, that will act as an additional source for config variables
    :return dict: a FLAT config with all cvar expression replaced (where possible)

    Order of config variable resolution:
    1. `cvars` section from the unprocessed_config
    2. `cvars` section from the base_config
    3. unprocessed_config fields in same section
    4. base_config fields in same section
    5. unprocessed_config fields by full key
    6. base_config fields by full key
    """

    # the full context for variable substitution
    context = base_config.copy()
    # we only need cvar shortcuts for now
    for k,v in flat_unprocessed_config.items():
        if k.startswith('cvar_shortcuts.'):
            context[k] = v
    # note that context does not contain unprocessed_config at start, but will contain in the end
    config = flat_unprocessed_config.copy()

    for key in config:
        val = config[key]
        if isinstance(val, str):
            processed_str = _expand_cvars_str(context, val, key, as_path=__is_path_field(key))
            context[key] = processed_str
            config[key] = processed_str
        elif isinstance(val, dict):
            raise ValueError(f"This function accepts only a flat config. Nested dict detected at {key=}")

    return config

def _process_cvars_in_config(unprocessed_config: dict, base_config: dict = dict()):
    """
    Same as utils.config._process_cvars_in_flat_config, but supports both NESTED and FLAT configs.

    If input config is FLAT, output config will be FLAT. If input config is NESTED, output config will be NESTED.

    :param dict unprocessed_config: a flat dictionary with string values that needs cvar expansion
    :param dict base_config: a read-only dictionary, a base config, that will act as an additional source for config variables
    :return dict: a FLAT config with all cvar expression replaced (where possible)

    NOTE: _process_cvars_in_flat_config is a backward-compatible way to introduce flat configs, as it is a difficult task to refactor all config usages *again*.
    """
    is_flat_config = any(map((lambda key: '.' in key), unprocessed_config.keys()))
    is_nested_config = any(map((lambda v: isinstance(v, dict)), unprocessed_config.values()))

    if is_flat_config and is_nested_config:
        raise ValueError("Cannot determine wether unprocessed_config is FLAT or NESTED")
    if not is_flat_config and not is_nested_config:
        # Only top-level fields, config is both flat and nested.
        # Using flat to increase performance a bit.
        is_flat_config = True

    flat_unprocessed_config = flatten(unprocessed_config) if is_nested_config else unprocessed_config
    flat_config = _process_cvars_in_flat_config(flat_unprocessed_config)
    return flat_to_nested(flat_config) if is_nested_config else flat_config

def parse_config_file(file_obj, additional_cvar_shortcuts: dict = dict()):
    config = yaml.safe_load(file_obj)
    if 'cvars' not in config:
        config['cvars'] = dict()
    config['cvars'].update(additional_cvar_shortcuts)
    config = flatten(config)
    # NOTE mk43: This will use NESTED config style
    # TODO mk43: Replace with FLAT config style in future
    config = _process_cvars_in_config(config)
    return config

# TODO: rename to load_config or get_config
def parse_config(path: str = None, additional_cvar_shortcuts: dict = dict()):
    """
    Read and parse WES QC YAML config from default location, env variable, or function argument.  
    Does variable substitution via `_process_cvars_in_config`.
    
    Config lookup order:
    1. `path` if it is not None
    2. `$WES_CONFIG` if `WES_CONFIG` env variable starts with `/` or `./`
    3. `../config/$WES_CONFIG` and `../../config/$WES_CONFIG`
    4. `../config/input.yaml` and `../../config/input.yaml`
    """

    # with an option to get the config file path from env or from arg
    
    if path is not None:
        print(f"Loading config '{path}', function arg")
        with open(path, 'r') as y:
            config = parse_config_file(y, additional_cvar_shortcuts)
        return config
    
    # find config dir
    script_dir = get_script_path()
    print("info: script_dir ", script_dir)
    config_dir = '../config'
    # to handle 3-variant_qc subdirs 
    if not os.path.exists(os.path.join(script_dir, config_dir)):
        config_dir = '../../config'
    config_dir = os.path.join(script_dir, config_dir)
    
    # default values
    input_yaml = os.path.join(config_dir, 'inputs.yaml')
    config_type = 'default'
    
    # handle environmental variable
    if 'WES_CONFIG' in os.environ:
        config_path = os.environ['WES_CONFIG']
        if config_path[0] == '/' or config_path.startswith('./'):
            # an absolute path
            input_yaml = config_path
            config_type = 'WES_CONFIG absolute'
        else:
            # consider path as relative to the config dir!
            input_yaml = os.path.join(config_dir, config_path)
            config_type = 'WES_CONFIG relative to config dir'

    # read config
    if not os.path.exists(input_yaml):
        print(f"error: config {input_yaml} does not exist")
    print(f"Loading config '{input_yaml}', {config_type}")
        
    with open(input_yaml, 'r') as y:
        config = parse_config_file(y, additional_cvar_shortcuts)

    return config


"""
Path utils
"""    

def path_spark(path: str):
    """
    Ensure `path` is a valid spark path. 
    That is, add 'file://' prefix if needed
    """
    if path.startswith('file://'):
        return path
    if path.startswith('hdfs://'):
        raise NotImplementedError('Cannot convert hdfs to a spark path')
    return 'file://' + path

def path_local(path: str):
    """
    Ensure `path` is a valid linux path. 
    That is, remove 'file://' prefix if needed
    """
    if path.startswith('file://'):
        return path[7:]
    if path.startswith('hdfs://'):
        raise NotImplementedError('Cannot convert hdfs to a local path')
    return path<|MERGE_RESOLUTION|>--- conflicted
+++ resolved
@@ -9,25 +9,6 @@
 from typing import Iterable
 
 """
-<<<<<<< HEAD
-A dictionary of predefined cvars in the format of  
-`{ 'cvar_name': 'path.to.cvar.definition.in.config' }`
-"""
-default_cvars = {
-    'tmpdir': 'general.tmp_dir',
-    'anndir': 'general.annotation_dir',
-    'mtdir': 'general.matrixtables_dir',
-    'resdir': 'general.resource_dir',
-    '1kg_resdir': 'general.onekg_resource_dir',
-    'pltdir': 'general.plots_dir',
-    'traindir': 'general.training_sets_dir',
-    'rfdir': 'general.var_qc_rf_dir'
-}
-
-
-"""
-=======
->>>>>>> e6f968b4
 Config utils
 """
 
