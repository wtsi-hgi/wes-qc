--- conflicted
+++ resolved
@@ -14,13 +14,8 @@
 
 Clone the repository using:
 ```shell
-<<<<<<< HEAD
-git clone https://github.com/wtsi-hgi/wes-qc.git
-cd wes-qc
-=======
 git clone https://github.com/wtsi-hgi/wxs-qc.git
 cd wxs-qc
->>>>>>> 9e714c3b
 ```
 
 ### Set up the environment (local installation only)
